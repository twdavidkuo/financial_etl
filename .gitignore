--- conflicted
+++ resolved
@@ -2,13 +2,7 @@
 data/ 
 airflow/
 venv/
-<<<<<<< HEAD
 *.pem
+*.json
 __pycache__/
-extraction_log.json
-=======
-.pem
-.json
-__pacache__/
-.log
->>>>>>> b0d944cc
+*.log